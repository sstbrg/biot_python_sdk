--- conflicted
+++ resolved
@@ -453,7 +453,60 @@
             return file_info
         else:
             return None
-<<<<<<< HEAD
+          
+    def upload_multipart(self, file_path, file_name, chunk_size=1024 * 1024 * 5):
+        """
+        Upload a file in multipart format to the Biot API.
+
+        This function splits the file into parts, uploads each part to the API, and then notifies the API
+        that the upload is complete. The API will then reassemble the parts into a single file.
+
+        Args:
+            file_path (str): The path to the file to upload.
+            file_name (str): The name to use for the uploaded file.
+            chunk_size (int, optional): The size of each part to split the file into. Defaults to 5MB.
+
+        Returns:
+            str: The ID of the uploaded file.
+
+        Raises:
+            ValueError: If the response from the API does not contain the 'signedUrls' key.
+        """
+
+        print(f"Uploading file in multipart: {file_path}")
+        split_file(file_path, chunk_size)
+        print("File split into parts.")
+        parts = get_file_parts()
+        mime_type = get_mime_type(file_path)
+        json = {
+            "name": file_name,
+            "mimeType": mime_type,
+            "parts": len(parts)
+        }
+        response = self._make_authenticated_request(f"/file/v1/files/upload/parts/", method="POST", json=json)
+        upload_info = response.json()
+        if 'signedUrls' not in upload_info:
+            raise ValueError("Response does not contain 'signedUrls' key")
+        signed_urls = {url_info["partNumber"]: url_info["signedUrl"] for url_info in upload_info["signedUrls"]}
+        file_id = upload_info["id"]
+        
+        print("Parts uploaded. Signed URLs:")
+        for part_number, signed_url in signed_urls.items():
+            print(f"Part {part_number}: {signed_url}")
+
+        etags = []
+        for i, part in enumerate(parts):
+            etag = upload_part(signed_urls[i + 1], part)
+            etags.append(etag)
+
+        # notify backend on upload completion so it'll reunite the parts into a single file
+        etags_to_notify = [{"partNumber": i + 1, "etag": etag} for i, etag in enumerate(etags)]
+        print("ETags:", ', '.join(f"Part {i + 1}: {etag}" for i, etag in enumerate(etags)))
+        response = self._make_authenticated_request(f"/file/v1/files/upload/parts/{file_id}/complete", method="POST", json={"parts": etags_to_notify})
+        delete_file_parts()  
+        print("Multipart File Upload Completed", response.json())
+        return file_id
+
 
 class ReportManager:
     """
@@ -740,60 +793,3 @@
                     if r[reference_name]:
                         report_data[i][reference_name]['id'] = lookup_table[r[reference_name]['id']]
         return report_data
-
-    
-=======
-    
-    def upload_multipart(self, file_path, file_name, chunk_size=1024 * 1024 * 5):
-        """
-        Upload a file in multipart format to the Biot API.
-
-        This function splits the file into parts, uploads each part to the API, and then notifies the API
-        that the upload is complete. The API will then reassemble the parts into a single file.
-
-        Args:
-            file_path (str): The path to the file to upload.
-            file_name (str): The name to use for the uploaded file.
-            chunk_size (int, optional): The size of each part to split the file into. Defaults to 5MB.
-
-        Returns:
-            str: The ID of the uploaded file.
-
-        Raises:
-            ValueError: If the response from the API does not contain the 'signedUrls' key.
-        """
-
-        print(f"Uploading file in multipart: {file_path}")
-        split_file(file_path, chunk_size)
-        print("File split into parts.")
-        parts = get_file_parts()
-        mime_type = get_mime_type(file_path)
-        json = {
-            "name": file_name,
-            "mimeType": mime_type,
-            "parts": len(parts)
-        }
-        response = self._make_authenticated_request(f"/file/v1/files/upload/parts/", method="POST", json=json)
-        upload_info = response.json()
-        if 'signedUrls' not in upload_info:
-            raise ValueError("Response does not contain 'signedUrls' key")
-        signed_urls = {url_info["partNumber"]: url_info["signedUrl"] for url_info in upload_info["signedUrls"]}
-        file_id = upload_info["id"]
-        
-        print("Parts uploaded. Signed URLs:")
-        for part_number, signed_url in signed_urls.items():
-            print(f"Part {part_number}: {signed_url}")
-
-        etags = []
-        for i, part in enumerate(parts):
-            etag = upload_part(signed_urls[i + 1], part)
-            etags.append(etag)
-
-        # notify backend on upload completion so it'll reunite the parts into a single file
-        etags_to_notify = [{"partNumber": i + 1, "etag": etag} for i, etag in enumerate(etags)]
-        print("ETags:", ', '.join(f"Part {i + 1}: {etag}" for i, etag in enumerate(etags)))
-        response = self._make_authenticated_request(f"/file/v1/files/upload/parts/{file_id}/complete", method="POST", json={"parts": etags_to_notify})
-        delete_file_parts()  
-        print("Multipart File Upload Completed", response.json())
-        return file_id
->>>>>>> 0d1c95df
